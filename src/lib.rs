--- conflicted
+++ resolved
@@ -1,18 +1,8 @@
-<<<<<<< HEAD
 #![feature(plugin,try_from)]
-#![feature(proc_macro_hygiene, decl_macro)]
-
-#[cfg(not(target_os = "linux"))]
-#[macro_use] extern crate rocket;
-
-#[cfg(not(target_os = "linux"))]
-=======
-#![feature(plugin,try_from,custom_derive)]
 #![feature(proc_macro_hygiene)]
 #![feature(custom_attribute)]
 #![feature(decl_macro)]
 #[macro_use] extern crate rocket;
->>>>>>> 94572edf
 #[macro_use] extern crate rocket_contrib;
 extern crate rocket_cors;
 
@@ -34,10 +24,8 @@
 pub mod transform;
 pub mod datastore;
 pub mod query;
-<<<<<<< HEAD
-
-#[cfg(not(target_os = "linux"))]
 pub mod endpoints;
+pub mod dirs;
 
 
 // Everything below from;
@@ -79,8 +67,4 @@
 
         output.into_inner()
     }
-}
-=======
-pub mod endpoints;
-pub mod dirs;
->>>>>>> 94572edf
+}