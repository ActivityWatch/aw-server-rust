sudo: required
language: rust
rust:
  - nightly

os:
  - linux
  - osx
  - windows

env: RELEASE=false

matrix:
  include:
  - os: linux
    env: BUILD_ANDROID=true RELEASE=false
# allow_failures:
# - env: BUILD_ANDROID=true RELEASE=false


before_install:
  - cargo install cargo-prune --force
  - if [ "$BUILD_ANDROID" == true ]; then
      ./install-ndk.sh;
      export ANDROID_NDK_HOME=`pwd`/NDK;
    fi
  - if [ "$TRAVIS_OS_NAME" = "linux" ] && [ "$BUILD_ANDROID" != "true" ]; then
        echo "Installing coverage tools";
        cargo install --force cargo-kcov;
        cargo kcov --print-install-kcov-sh | sh;
    fi

install:
  - if [ "$BUILD_ANDROID" == true ]; then
        ./compile-android.sh;
    else
<<<<<<< HEAD
        cargo build --workspace $($RELEASE && echo '--release');
=======
        cargo build --lib $($RELEASE && echo '--release');
        cargo build --bin aw-server-rust $($RELEASE && echo '--release');
        cargo build -p aw_sync --bin aw-sync-rust $($RELEASE && echo '--release');
>>>>>>> e0be3a9a
    fi

before_script:
  - |
    if [ "$TRAVIS_OS_NAME" = "windows" ]; then  # Needed because otherwise the Windows build fails when a later build step tries to overwrite the file
        cargo build -p aw-server --bin aw-server $($RELEASE && echo '--release');
        mv target/*/aw-server.exe target/aw-server-copy.exe;
        env RUST_BACKTRACE=1 ./target/aw-server-copy.exe &
        SERVER_PID=$!;
    else
        env RUST_BACKTRACE=1 cargo run --bin aw-server $($RELEASE && echo '--release') &
        SERVER_PID=$!;
    fi

script:
  - if [ "$TRAVIS_OS_NAME" = "linux" ] && [ "$BUILD_ANDROID" != "true" ]; then
        echo "Running tests with coverage";
        cargo kcov --all --verbose $($RELEASE && echo '--release');
        bash <(curl -s https://codecov.io/bash);
    else
        cargo test --workspace --verbose $($RELEASE && echo '--release');
    fi

after_script:
  - kill $SERVER_PID

before_cache:
  - cargo prune
  - rm -rf ./target

addons:
  apt:
    packages:
      - libcurl4-openssl-dev
      - libelf-dev
      - libdw-dev

cache:
  cargo: true
  apt: true
  directories:
    - target/debug/deps
    - target/debug/build

after_success:<|MERGE_RESOLUTION|>--- conflicted
+++ resolved
@@ -34,13 +34,7 @@
   - if [ "$BUILD_ANDROID" == true ]; then
         ./compile-android.sh;
     else
-<<<<<<< HEAD
         cargo build --workspace $($RELEASE && echo '--release');
-=======
-        cargo build --lib $($RELEASE && echo '--release');
-        cargo build --bin aw-server-rust $($RELEASE && echo '--release');
-        cargo build -p aw_sync --bin aw-sync-rust $($RELEASE && echo '--release');
->>>>>>> e0be3a9a
     fi
 
 before_script:
