--- conflicted
+++ resolved
@@ -1,18 +1,14 @@
 [package]
 name = "aw_server"
 version = "0.1.0"
-authors = ["Johan Bjäreholt <johan@bjareho.lt>"]
+authors = ["Johan Bjäreholt <johan@bjareho.lt>", "Erik Bjäreholt <erik@bjareho.lt>"]
 
 [target.'cfg(target_os="android")'.dependencies]
 jni = { version = "0.5", default-features = false }
 
 [dependencies]
-<<<<<<< HEAD
 rocket = "0.4"
-=======
-rocket = "0.4.0"
 rocket_cors = "0.4.0"
->>>>>>> 94572edf
 serde = "1.0"
 serde_json = "1.0"
 serde_derive = "1.0"
