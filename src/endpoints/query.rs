<<<<<<< HEAD
use rocket_contrib::json::Json;

use rocket::State;
use rocket::http::Status;
use query as q;
use endpoints::ServerState;
=======
use rocket::State;
use rocket::http::Status;
use rocket::response::status;
use rocket_contrib::json::Json;
use rocket_contrib::json::JsonValue;
>>>>>>> 94572edf

use query;
use query::QueryError;
use models::Query;
use endpoints::ServerState;

#[derive(Serialize)]
struct QueryErrorJson {
    status: u16,
    reason: String,
    message: String
}

/* TODO: Slightly ugly code with ok() and error() */

fn ok(data: Vec<query::DataType>) -> status::Custom<JsonValue> {
    status::Custom(Status::Ok, json!(data))
}

fn error(err: QueryError) -> status::Custom<JsonValue> {
    let body = QueryErrorJson {
        status: 500,
        reason: "Internal Server Error (Query Error)".to_string(),
        message: format!("{}", err)
    };
    status::Custom(Status::InternalServerError, json!(body))
}

<<<<<<< HEAD
#[post("/", format = "application/json", data = "<query_req>")]
pub fn query(query_req: Json<Query>, state: State<ServerState>) -> Result<Json<Vec<q::DataType>>, Status> {
=======
#[post("/", data = "<query_req>")]
pub fn query(query_req: Json<Query>, state: State<ServerState>) -> status::Custom<JsonValue> {
>>>>>>> 94572edf
    let query_code = query_req.0.query.join("\n");
    let intervals = &query_req.0.timeperiods;
    let mut results = Vec::new();
    for interval in intervals {
        let result = match query::query(&query_code, &interval, &state.datastore) {
            Ok(data) => data,
            Err(e) => {
                println!("{:?}", e);
                return error(e);
            }
        };
        results.push(result);
    }
    ok(results)
}<|MERGE_RESOLUTION|>--- conflicted
+++ resolved
@@ -1,17 +1,7 @@
-<<<<<<< HEAD
-use rocket_contrib::json::Json;
-
-use rocket::State;
-use rocket::http::Status;
-use query as q;
-use endpoints::ServerState;
-=======
 use rocket::State;
 use rocket::http::Status;
 use rocket::response::status;
-use rocket_contrib::json::Json;
-use rocket_contrib::json::JsonValue;
->>>>>>> 94572edf
+use rocket_contrib::json::{Json, JsonValue};
 
 use query;
 use query::QueryError;
@@ -40,13 +30,8 @@
     status::Custom(Status::InternalServerError, json!(body))
 }
 
-<<<<<<< HEAD
-#[post("/", format = "application/json", data = "<query_req>")]
-pub fn query(query_req: Json<Query>, state: State<ServerState>) -> Result<Json<Vec<q::DataType>>, Status> {
-=======
 #[post("/", data = "<query_req>")]
 pub fn query(query_req: Json<Query>, state: State<ServerState>) -> status::Custom<JsonValue> {
->>>>>>> 94572edf
     let query_code = query_req.0.query.join("\n");
     let intervals = &query_req.0.timeperiods;
     let mut results = Vec::new();
