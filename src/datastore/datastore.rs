--- conflicted
+++ resolved
@@ -279,18 +279,7 @@
             Err(err) => return Err(DatastoreError::InternalError(format!("Failed to prepare get_stored_buckets SQL statement: {}", err.to_string())))
         };
         let buckets = match stmt.query_map(&[] as &[&dyn ToSql], |row| {
-<<<<<<< HEAD
-            // If data column is not set (possible on old installations), use an empty map as default
-            let data_str_raw : String = row.get(6)?;
-            let data_str : String = match data_str_raw.as_ref() {
-                "null" => "{}".to_string(),
-                 s => s.to_string(),
-            };
-
-            let opt_start_ns : Option<i64> = row.get(7)?;
-=======
             let opt_start_ns : Option<i64> = row.get(6)?;
->>>>>>> 2e759e8e
             let opt_start = match opt_start_ns {
                 Some(starttime_ns) => {
                     let seconds : i64 = (starttime_ns/1000000000) as i64;
@@ -310,30 +299,23 @@
                 None => None
             };
 
-<<<<<<< HEAD
-            match serde_json::from_str(&data_str) {
-                Ok(data) =>
-                    Ok(Bucket {
-                        bid: row.get(0)?,
-                        id: row.get(1)?,
-                        _type: row.get(2)?,
-                        client: row.get(3)?,
-                        hostname: row.get(4)?,
-                        created: row.get(5)?,
-                        data: data,
-                        metadata: BucketMetadata {
-                            start: opt_start,
-                            end: opt_end,
-                        },
-                        events: None,
-                    }),
+            // If data column is not set (possible on old installations), use an empty map as default
+            let data_str_raw : String = row.get(8)?;
+            let data_str : String = match data_str_raw.as_ref() {
+                "null" => {
+                    warn!("Stumbled upon weird edge case that should be handled in db migration code");
+                    "{}".to_string()
+                },
+                 s => s.to_string(),
+            };
+
+            let data_json = match serde_json::from_str(&data_str) {
+                Ok(data) => data,
                 Err(e) => {
                     error!("Something went wrong when parsing JSON: {:?}", data_str);
-                    Err(rusqlite::Error::InvalidColumnName(format!("Failed to parse data to JSON: {:?}", e)))
+                    return Err(rusqlite::Error::InvalidColumnName(format!("Failed to parse data to JSON: {:?}", e)));
                 }
-            }
-=======
-            let data_str : String = row.get(8)?;
+            };
 
             Ok(Bucket {
                 bid: row.get(0)?,
@@ -342,14 +324,13 @@
                 client: row.get(3)?,
                 hostname: row.get(4)?,
                 created: row.get(5)?,
-                data: serde_json::from_str(&data_str).unwrap(),
+                data: data_json,
                 metadata: BucketMetadata {
                     start: opt_start,
                     end: opt_end,
                 },
                 events: None,
             })
->>>>>>> 2e759e8e
         }) {
             Ok(buckets) => buckets,
             Err(err) => return Err(DatastoreError::InternalError(format!("Failed to query get_stored_buckets SQL statement: {:?}", err)))
