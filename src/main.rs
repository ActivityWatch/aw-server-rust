--- conflicted
+++ resolved
@@ -20,13 +20,10 @@
 
 extern crate appdirs;
 
-<<<<<<< HEAD
 #[macro_use] extern crate lazy_static;
-=======
-#[macro_use]
-extern crate log;
+
+#[macro_use] extern crate log;
 extern crate fern;
->>>>>>> 763b33a2
 
 pub mod models;
 pub mod transform;
@@ -37,11 +34,9 @@
 pub mod logging;
 
 fn main() {
-<<<<<<< HEAD
     use std::path::{PathBuf};
-=======
+
     logging::setup_logger().expect("Failed to setup logging");
->>>>>>> 763b33a2
 
     let db_path = dirs::db_path().to_str().unwrap().to_string();
     info!("Using DB at path {:?}", db_path);
