--- conflicted
+++ resolved
@@ -20,13 +20,10 @@
 
 extern crate appdirs;
 
-<<<<<<< HEAD
 #[macro_use] extern crate lazy_static;
-=======
-#[macro_use]
-extern crate log;
+
+#[macro_use] extern crate log;
 extern crate fern;
->>>>>>> 763b33a2
 
 pub mod models;
 pub mod transform;
